--- conflicted
+++ resolved
@@ -1,8 +1,5 @@
 *.egg-info
 __pycache__
-<<<<<<< HEAD
-=======
 build/*
 dist/*
->>>>>>> 8a9f5783
 record.txt