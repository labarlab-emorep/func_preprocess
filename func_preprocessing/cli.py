r"""Conduct preprocessing for EmoRep.

Run data through FreeSurfer and fMRIPrep, then conduct temporal
filtering via FSL and AFNI. Unless otherwise specified via --work-dir,
work is conducted in:
    /work/<whoami>/EmoRep/pre_processing

Final files are saved to:
    <proj-dir>/derivatives/pre_processing/[fmriprep | freesurfer | fsl_denoise]

For each subject, a parent job "p<subj>" is submitted that controls
the workflow. Named subprocess "<subj>foo>" are spawned when
additional resources are required.

Log files and scripts written to:
    /work/<whoami>/EmoRep/pre_processing/logs/func_pp_<timestamp>

Requires environmental variables SING_AFNI, SING_FMRIPREP, and FS_LICENSE
from the "emorep" project environment to supply paths to singularity images
of AFNI, fMRIPrep, and a FreeSurfer license. The directory containting
FS_LICENSE must also contain templateflow.

Examples
--------
func_preprocessing -s sub-ER0009

func_preprocessing -s sub-ER0009 sub-ER0010

func_preprocessing \
    -s sub-ER0009 sub-ER0010 \
    --proj-dir /hpc/group/labarlab/foo \
    --ignore-fmaps

<<<<<<< HEAD
=======
func_preprocessing \
    -s sub-ER0009 \
    --no-freesurfer \
    --fd-thresh 0.2 \
    --work-dir /work/foo/test_dir

>>>>>>> 603f877d
"""
import os
import sys
import time
import textwrap
from datetime import datetime
from argparse import ArgumentParser, RawTextHelpFormatter
from func_preprocessing import submit


def _get_args():
    """Get and parse arguments."""
    parser = ArgumentParser(
        description=__doc__, formatter_class=RawTextHelpFormatter
    )
    parser.add_argument(
        "--ignore-fmaps",
        action="store_true",
        help=textwrap.dedent(
            """\
            Whether fmriprep will ignore fmaps,
            True if "--ignore-fmap" else False.
            """
        ),
    )
    parser.add_argument(
        "--fd-thresh",
        type=float,
        default=0.3,
        help=textwrap.dedent(
            """\
            Framewise displacement threshold
            (default : %(default)s)
            """
        ),
    )
    parser.add_argument(
        "--no-freesurfer",
        action="store_true",
        help=textwrap.dedent(
            """\
            Whether to use the --fs-no-reconall option with fmriprep,
            True if "--no--freesurfer" else False
            """
        ),
    )
    parser.add_argument(
        "--proj-dir",
        type=str,
        default="/hpc/group/labarlab/EmoRep/Exp2_Compute_Emotion/data_scanner_BIDS",
        help=textwrap.dedent(
            """\
            Path to BIDS-formatted project directory
            (default : %(default)s)
            """
        ),
    )
    parser.add_argument(
        "--work-dir",
        type=str,
        default=None,
        help=textwrap.dedent(
            """\
            Path to derivatives location on work partition, for processing
            intermediates. If --work-dir is unspecified, the work-dir will
            setup in /work/<user>/EmoRep/derivatives. Be mindful of path
            lengths to avoid a buffer overflow in FreeSurfer.
            (default : %(default)s)
            """
        ),
    )

    required_args = parser.add_argument_group("Required Arguments")
    required_args.add_argument(
        "-s",
        "--sub-list",
        nargs="+",
        help=textwrap.dedent(
            """\
            List of subject IDs to submit for pre-processing,
            e.g. "-s sub-ER4414" or "--sub-list sub-ER4414 sub-ER4415"
            """
        ),
        type=str,
        required=True,
    )

    if len(sys.argv) == 1:
        parser.print_help(sys.stderr)
        sys.exit(1)

    return parser


# %%
def main():
    """Setup working environment."""

    # Capture CLI arguments
    args = _get_args().parse_args()
    subj_list = args.sub_list
    proj_dir = args.proj_dir
    work_deriv = args.work_dir
    ignore_fmaps = args.ignore_fmaps
    no_freesurfer = args.no_freesurfer
    fd_thresh = args.fd_thresh

    # Setup group project directory, paths
    proj_raw = os.path.join(proj_dir, "rawdata")
    proj_deriv = os.path.join(proj_dir, "derivatives/pre_processing")

    # Get environmental vars
    sing_afni = os.environ["SING_AFNI"]
    sing_fmriprep = os.environ["SING_FMRIPREP"]
    user_name = os.environ["USER"]
    fs_license = os.environ["FS_LICENSE"]

    # Check for required files, directories research_bin
    research_dir = os.path.dirname(fs_license)
    research_contents = [x for x in os.listdir(research_dir)]
    req_contents = ["templateflow", "license.txt"]
    for check in req_contents:
        if check not in research_contents:
            raise FileNotFoundError(
                f"Expected to find {check} in {research_dir}."
            )

    # Setup work directory, for intermediates
    if not work_deriv:
        work_deriv = os.path.join(
            "/work",
            user_name,
            "EmoRep/pre_processing",
        )
    now_time = datetime.now()
    log_dir = os.path.join(
        os.path.dirname(work_deriv),
        f"logs/func_pp_{now_time.strftime('%y-%m-%d_%H:%M')}",
    )
    if not os.path.exists(log_dir):
        os.makedirs(log_dir)

    # Submit jobs for subj_list
    for subj in subj_list:
        _, _ = submit.schedule_subj(
            subj,
            proj_raw,
            proj_deriv,
            work_deriv,
            sing_fmriprep,
            fs_license,
            fd_thresh,
            ignore_fmaps,
            no_freesurfer,
            sing_afni,
            log_dir,
        )
        time.sleep(3)


if __name__ == "__main__":

    # Require proj env
    env_found = [x for x in sys.path if "emorep" in x]
    if not env_found:
        print("\nERROR: missing required project environment 'emorep'.")
        print("\tHint: $labar_env emorep\n")
        sys.exit(1)
    main()<|MERGE_RESOLUTION|>--- conflicted
+++ resolved
@@ -31,15 +31,12 @@
     --proj-dir /hpc/group/labarlab/foo \
     --ignore-fmaps
 
-<<<<<<< HEAD
-=======
 func_preprocessing \
     -s sub-ER0009 \
     --no-freesurfer \
     --fd-thresh 0.2 \
     --work-dir /work/foo/test_dir
 
->>>>>>> 603f877d
 """
 import os
 import sys
